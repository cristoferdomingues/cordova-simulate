// Copyright (c) Microsoft Corporation. All rights reserved.

/*
 * This module implements the server part of the communication protocol as
 * described at
 *      https://github.com/Microsoft/cordova-simulate/wiki/The-cordova-simulate-bootstrap-protocol
 * with a limitation that only single app-host is supported per server (and
 * sim-host).
 */

var log = require('./log'),
    config = require('./config'),
    livereload = require('./live-reload/live-reload-server'),
    telemetry = require('./telemetry-helper'),
    Q = require('q');

// make variable match the literal
var APP_HOST = 'APP_HOST',
    SIM_HOST = 'SIM_HOST',
    DEBUG_HOST = 'DEBUG_HOST';

var io;
var hostSockets = {};

var pendingEmits = {};
pendingEmits[APP_HOST] = [];
pendingEmits[SIM_HOST] = [];
pendingEmits[DEBUG_HOST] = [];

<<<<<<< HEAD
/* Deferred are used to delay the actions until an event happens.
 * Two major events are kept track of:
 *      - When app-host connects (sends initial message)
 *      - When sim-host notifies it's ready to serve an app-host.
 */
var whenAppHostConnected = Q.defer(),
    whenSimHostReady     = Q.defer();

function resetAppHostState() {
    whenAppHostConnected = Q.defer();
    whenAppHostConnected.promise.then(onAppHostConnected);
}
=======
function reset() {
    hostSockets = {};
    pendingEmits = {};
    pendingEmits[APP_HOST] = [];
    pendingEmits[SIM_HOST] = [];
    pendingEmits[DEBUG_HOST] = [];
}

function init(server) {
    reset();

    io = require('socket.io')(server);
>>>>>>> 1b78e440

function resetSimHostState() {
    whenSimHostReady = Q.defer();
    whenSimHostReady.promise.then(onSimHostReady);
}

function setupAppHostHandlers() {
    log.log('Setup handlers for APP_HOST');

    subscribeTo(APP_HOST, 'exec', function (data) {
        emitTo(SIM_HOST, 'exec', data);
    });

    subscribeTo(APP_HOST, 'plugin-message', function (data) {
        emitTo(SIM_HOST, 'plugin-message', data);
    });

    subscribeTo(APP_HOST, 'plugin-method', function (data, callback) {
        emitTo(SIM_HOST, 'plugin-method', data, callback);
    });

    subscribeTo(APP_HOST, 'telemetry', function (data) {
        telemetry.handleClientTelemetry(data);
    });

    // Set up live reload if necessary.
    if (config.liveReload) {
        log.log('Starting live reload.');
        livereload.init(socket);
    }

    // Set up telemetry if necessary.
    if (config.telemetry) {
        emitTo(APP_HOST, 'init-telemetry');
    }
    
    // Set up xhr proxy
    if (config.xhrProxy) {
        emitTo(APP_HOST, 'init-xhr-proxy');
    }

    // setup touch events support
    if (config.touchEvents) {
        emitTo(APP_HOST, 'init-touch-events');
    }

    handlePendingEmits(APP_HOST);
}

function handleSimHostRegistration(socket) {
    subscribeTo(SIM_HOST, 'ready', handleSimHostReady, true);
    emitTo(SIM_HOST, 'init');
}

function onAppHostConnected() {
    whenSimHostReady.promise.then(function () {
        subscribeTo(APP_HOST, 'app-plugin-list', handleAppPluginList, true);
        emitTo(APP_HOST, 'init');
    });
}

function onSimHostReady() {
    setupAppHostHandlers();
}

function handleSimHostReady() {
    // Resolve the deferred
    whenSimHostReady.resolve();

    setupSimHostHandlers();

    whenAppHostConnected.promise
        .then(onAppHostConnected);
}

function handleAppPluginList(data) {
    whenSimHostReady.promise.then(function () {
        subscribeTo(SIM_HOST, 'start', handleStart, true);
        emitTo(SIM_HOST, 'app-plugin-list', data);
    });
}

function handleStart() {
    emitTo(APP_HOST, 'start');
}

function setupSimHostHandlers() {
    log.log('Setup handlers for SIM_HOST');

    subscribeTo(SIM_HOST, 'exec-success', function (data) {
        emitTo(APP_HOST, 'exec-success', data);
    });

    subscribeTo(SIM_HOST, 'exec-failure', function (data) {
        emitTo(APP_HOST, 'exec-failure', data);
    });

    subscribeTo(SIM_HOST, 'plugin-message', function (data) {
        emitTo(APP_HOST, 'plugin-message', data);
    });

    subscribeTo(SIM_HOST, 'plugin-method', function (data, callback) {
        emitTo(APP_HOST, 'plugin-method', data, callback);
    });

    subscribeTo(SIM_HOST, 'debug-message', function (data) {
        emitTo(DEBUG_HOST, data.message, data.data);
    });

    subscribeTo(SIM_HOST, 'telemetry', function (data) {
        telemetry.handleClientTelemetry(data);
    });

    // Set up telemetry if necessary.
    if (config.telemetry) {
        emitTo(SIM_HOST, 'init-telemetry');
    }

    handlePendingEmits(SIM_HOST);

}

function init(server) {
    var io = require('socket.io')(server);

    io.on('connection', function (socket) {
        socket.on('register-app-host', function () {
            log.log('APP_HOST connected to the server');
            if (hostSockets[APP_HOST]) {
                log.log('Overriding previously connected APP_HOST');
                resetAppHostState();
            }
            hostSockets[APP_HOST] = socket;
            whenSimHostReady.promise
                .then(onSimHostReady);
            whenAppHostConnected.resolve();
        });

        socket.on('register-simulation-host', function () {
            log.log('SIM_HOST connected to the server');
            if (hostSockets[SIM_HOST]) {
                log.log('Overriding previously connected SIM_HOST');
                resetSimHostState();
            }
            hostSockets[SIM_HOST] = socket;
            handleSimHostRegistration(socket);
        });

        socket.on('register-debug-host', function (data) {
            log.log('DEBUG_HOST registered with server.');

            // It only makes sense to have one debug host per server. If more than one tries to connect, always take
            // the most recent.
            hostSockets[DEBUG_HOST] = socket;

            if (data && data.handlers) {
                socket.on('disconnect', function () {
                    log.log('Debug-host disconnected.');
                    config.debugHostHandlers = null;
                });
                config.debugHostHandlers = data.handlers;
            }

            handlePendingEmits(DEBUG_HOST);
        });

        socket.on('disconnect', function () {
            var type;
            Object.keys(hostSockets).forEach(function (t) {
                if (hostSockets[t] === socket) {
                    type = t;
                }
            });
            if (!type) {
                log.log('Disconnect for an inactive socket');
                return;
            }
            hostSockets[type] = undefined;
            log.log(type + ' disconnected to the server');
            switch (type) {
                case APP_HOST:
                    resetAppHostState();
                    break;
                case SIM_HOST:
                    resetSimHostState();
                    break;
            }

        });

    });
}

function handlePendingEmits(host) {
    log.log('Handling pending emits for ' + host);
    pendingEmits[host].forEach(function (pendingEmit) {
        emitTo(host, pendingEmit.msg, pendingEmit.data, pendingEmit.callback);
    });
    pendingEmits[host] = [];
}

function emitTo(host, msg, data, callback) {
    var socket = hostSockets[host];
    if (socket) {
        log.log('Emitting \'' + msg + '\' to ' + host);
        socket.emit(msg, data, callback);
    } else {
        log.log('Emitting \'' + msg + '\' to ' + host + ' (pending connection)');
        pendingEmits[host].push({ msg: msg, data: data, callback: callback });
    }
}

function subscribeTo(host, msg, handler, once) {
    var socket = hostSockets[host],
        method = once ? 'once' : 'on';
    if (socket) {
        socket[method](msg, handler);
    } else {
        log.log('Subscribing to a disconnected ' + host + ' wanting \'' + msg + '\'');
    }
}

function reloadSimHost() {
    emitTo(SIM_HOST, 'refresh');
}

<<<<<<< HEAD
module.exports.init          = init;
module.exports.reloadSimHost = reloadSimHost;
=======
function closeConnections() {
    Object.keys(hostSockets).forEach(function (hostType) {
        var socket = hostSockets[hostType];
        if (socket) {
            socket.disconnect(true);
        }
    });

    if (io) {
        io.close();
        io = null;
    }

    reset();
}

module.exports.init = init;
module.exports.emitToHost = emitToHost;
module.exports.invalidateSimHost = invalidateSimHost;
module.exports.closeConnections = closeConnections;
>>>>>>> 1b78e440
<|MERGE_RESOLUTION|>--- conflicted
+++ resolved
@@ -27,7 +27,14 @@
 pendingEmits[SIM_HOST] = [];
 pendingEmits[DEBUG_HOST] = [];
 
-<<<<<<< HEAD
+function reset() {
+    hostSockets = {};
+    pendingEmits = {};
+    pendingEmits[APP_HOST] = [];
+    pendingEmits[SIM_HOST] = [];
+    pendingEmits[DEBUG_HOST] = [];
+}
+
 /* Deferred are used to delay the actions until an event happens.
  * Two major events are kept track of:
  *      - When app-host connects (sends initial message)
@@ -40,20 +47,6 @@
     whenAppHostConnected = Q.defer();
     whenAppHostConnected.promise.then(onAppHostConnected);
 }
-=======
-function reset() {
-    hostSockets = {};
-    pendingEmits = {};
-    pendingEmits[APP_HOST] = [];
-    pendingEmits[SIM_HOST] = [];
-    pendingEmits[DEBUG_HOST] = [];
-}
-
-function init(server) {
-    reset();
-
-    io = require('socket.io')(server);
->>>>>>> 1b78e440
 
 function resetSimHostState() {
     whenSimHostReady = Q.defer();
@@ -82,7 +75,7 @@
     // Set up live reload if necessary.
     if (config.liveReload) {
         log.log('Starting live reload.');
-        livereload.init(socket);
+        livereload.init(hostSockets[APP_HOST]);
     }
 
     // Set up telemetry if necessary.
@@ -103,7 +96,7 @@
     handlePendingEmits(APP_HOST);
 }
 
-function handleSimHostRegistration(socket) {
+function handleSimHostRegistration() {
     subscribeTo(SIM_HOST, 'ready', handleSimHostReady, true);
     emitTo(SIM_HOST, 'init');
 }
@@ -177,7 +170,10 @@
 }
 
 function init(server) {
-    var io = require('socket.io')(server);
+
+    reset();
+
+    io = require('socket.io')(server);
 
     io.on('connection', function (socket) {
         socket.on('register-app-host', function () {
@@ -280,10 +276,6 @@
     emitTo(SIM_HOST, 'refresh');
 }
 
-<<<<<<< HEAD
-module.exports.init          = init;
-module.exports.reloadSimHost = reloadSimHost;
-=======
 function closeConnections() {
     Object.keys(hostSockets).forEach(function (hostType) {
         var socket = hostSockets[hostType];
@@ -300,8 +292,6 @@
     reset();
 }
 
-module.exports.init = init;
-module.exports.emitToHost = emitToHost;
-module.exports.invalidateSimHost = invalidateSimHost;
-module.exports.closeConnections = closeConnections;
->>>>>>> 1b78e440
+module.exports.init             = init;
+module.exports.reloadSimHost    = reloadSimHost;
+module.exports.closeConnections = closeConnections;